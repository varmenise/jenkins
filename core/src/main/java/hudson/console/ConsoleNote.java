/*
 * The MIT License
 *
 * Copyright (c) 2004-2010, Sun Microsystems, Inc.
 *
 * Permission is hereby granted, free of charge, to any person obtaining a copy
 * of this software and associated documentation files (the "Software"), to deal
 * in the Software without restriction, including without limitation the rights
 * to use, copy, modify, merge, publish, distribute, sublicense, and/or sell
 * copies of the Software, and to permit persons to whom the Software is
 * furnished to do so, subject to the following conditions:
 *
 * The above copyright notice and this permission notice shall be included in
 * all copies or substantial portions of the Software.
 *
 * THE SOFTWARE IS PROVIDED "AS IS", WITHOUT WARRANTY OF ANY KIND, EXPRESS OR
 * IMPLIED, INCLUDING BUT NOT LIMITED TO THE WARRANTIES OF MERCHANTABILITY,
 * FITNESS FOR A PARTICULAR PURPOSE AND NONINFRINGEMENT. IN NO EVENT SHALL THE
 * AUTHORS OR COPYRIGHT HOLDERS BE LIABLE FOR ANY CLAIM, DAMAGES OR OTHER
 * LIABILITY, WHETHER IN AN ACTION OF CONTRACT, TORT OR OTHERWISE, ARISING FROM,
 * OUT OF OR IN CONNECTION WITH THE SOFTWARE OR THE USE OR OTHER DEALINGS IN
 * THE SOFTWARE.
 */
package hudson.console;

import hudson.ExtensionPoint;
import hudson.Functions;
import hudson.MarkupText;
import hudson.model.Describable;
import jenkins.model.Jenkins;
import hudson.model.Run;
import hudson.remoting.ObjectInputStreamEx;
import hudson.util.IOUtils;
import hudson.util.UnbufferedBase64InputStream;
import org.apache.commons.codec.binary.Base64OutputStream;
import org.apache.commons.io.output.ByteArrayOutputStream;
import org.apache.tools.ant.BuildListener;

import java.io.ByteArrayInputStream;
import java.io.DataInputStream;
import java.io.DataOutputStream;
import java.io.IOException;
import java.io.ObjectInputStream;
import java.io.ObjectOutputStream;
import java.io.OutputStream;
import java.io.Serializable;
import java.io.Writer;
import java.util.ArrayList;
import java.util.Arrays;
import java.util.Collection;
import java.util.List;
import com.jcraft.jzlib.GZIPInputStream;
import com.jcraft.jzlib.GZIPOutputStream;
import hudson.remoting.ClassFilter;
import jenkins.security.HMACConfidentialKey;
import jenkins.util.SystemProperties;

/**
 * Data that hangs off from a console output.
 *
 * <p>
 * A {@link ConsoleNote} can be put into a console output while it's being written, and it represents
 * a machine readable information about a particular position of the console output.
 *
 * <p>
 * When Hudson is reading back a console output for display, a {@link ConsoleNote} is used
 * to trigger {@link ConsoleAnnotator}, which in turn uses the information in the note to
 * generate markup. In this way, we can overlay richer information on top of the console output.
 *
 * <h2>Comparison with {@link ConsoleAnnotatorFactory}</h2>
 * <p>
 * Compared to {@link ConsoleAnnotatorFactory}, the main advantage of {@link ConsoleNote} is that
 * it can be emitted into the output by the producer of the output (or by a filter), which can
 * have a much better knowledge about the context of what's being executed.
 *
 * <ol>
 * <li>
 * For example, when your plugin is about to report an error message, you can emit a {@link ConsoleNote}
 * that indicates an error, instead of printing an error message as plain text. The {@link #annotate(Object, MarkupText, int)}
 * method will then generate the proper error message, with all the HTML markup that makes error message
 * more user friendly.
 *
 * <li>
 * Or consider annotating output from Ant. A modified {@link BuildListener} can place a {@link ConsoleNote}
 * every time a new target execution starts. These notes can be then later used to build the outline
 * that shows what targets are executed, hyperlinked to their corresponding locations in the build output.
 * </ol>
 *
 * <p>
 * Doing these things by {@link ConsoleAnnotatorFactory} would be a lot harder, as they can only rely
 * on the pattern matching of the output.
 *
 * <h2>Persistence</h2>
 * <p>
 * {@link ConsoleNote}s are serialized and gzip compressed into a byte sequence and then embedded into the
 * console output text file, with a bit of preamble/postamble to allow tools to ignore them. In this way
 * {@link ConsoleNote} always sticks to a particular point in the console output.
 *
 * <p>
 * The preamble and postamble includes a certain ANSI escape sequence designed in such a way to minimize garbage
 * if this output is observed by a human being directly.
 *
 * <p>
 * Because of this persistence mechanism, {@link ConsoleNote}s need to be serializable, and care should be taken
 * to reduce footprint of the notes, if you are putting a lot of notes. Serialization format compatibility
 * is also important, although {@link ConsoleNote}s that failed to deserialize will be simply ignored, so the
 * worst thing that can happen is that you just lose some notes.
 *
 * <h2>Behaviour, JavaScript, and CSS</h2>
 * <p>
 * {@link ConsoleNote} can have associated <tt>script.js</tt> and <tt>style.css</tt> (put them
 * in the same resource directory that you normally put Jelly scripts), which will be loaded into
 * the HTML page whenever the console notes are used. This allows you to use minimal markup in
 * code generation, and do the styling in CSS and perform the rest of the interesting work as a CSS behaviour/JavaScript.
 *
 * @param <T>
 *      Contextual model object that this console is associated with, such as {@link Run}.
 *
 * @author Kohsuke Kawaguchi
 * @see ConsoleAnnotationDescriptor
 * @see Functions#generateConsoleAnnotationScriptAndStylesheet()
 * @since 1.349
 */
public abstract class ConsoleNote<T> implements Serializable, Describable<ConsoleNote<?>>, ExtensionPoint {

    private static final HMACConfidentialKey MAC = new HMACConfidentialKey(ConsoleNote.class, "MAC");
    /**
     * Allows historical build records with unsigned console notes to be displayed, at the expense of any security.
     * Disables checking of {@link #MAC} so do not set this flag unless you completely trust all users capable of affecting build output,
     * which in practice means that all SCM committers as well as all Jenkins users with any non-read-only access are consider administrators.
     */
    static /* nonfinal for tests & script console */ boolean INSECURE = SystemProperties.getBoolean(ConsoleNote.class.getName() + ".INSECURE");

    /**
     * When the line of a console output that this annotation is attached is read by someone,
     * a new {@link ConsoleNote} is de-serialized and this method is invoked to annotate that line.
     *
     * @param context
     *      The object that owns the console output in question.
     * @param text
     *      Represents a line of the console output being annotated.
     * @param charPos
     *      The character position in 'text' where this annotation is attached.
     *
     * @return
     *      if non-null value is returned, this annotator will handle the next line.
     *      this mechanism can be used to annotate multiple lines starting at the annotated position. 
     */
    public abstract ConsoleAnnotator annotate(T context, MarkupText text, int charPos);

    public ConsoleAnnotationDescriptor getDescriptor() {
        return (ConsoleAnnotationDescriptor) Jenkins.getInstance().getDescriptorOrDie(getClass());
    }

    /**
     * Prints this note into a stream.
     *
     * <p>
     * The most typical use of this is {@code n.encodedTo(System.out)} where stdout is connected to Hudson.
     * The encoded form doesn't include any new line character to work better in the line-oriented nature
     * of {@link ConsoleAnnotator}.
     */
    public void encodeTo(OutputStream out) throws IOException {
        // atomically write to the final output, to minimize the chance of something else getting in between the output.
        // even with this, it is still technically possible to get such a mix-up to occur (for example,
        // if Java program is reading stdout/stderr separately and copying them into the same final stream.)
        out.write(encodeToBytes().toByteArray());
    }

    /**
     * Prints this note into a writer.
     *
     * <p>
     * Technically, this method only works if the {@link Writer} to {@link OutputStream}
     * encoding is ASCII compatible.
     */
    public void encodeTo(Writer out) throws IOException {
        out.write(encodeToBytes().toString());
    }

    private ByteArrayOutputStream encodeToBytes() throws IOException {
        ByteArrayOutputStream buf = new ByteArrayOutputStream();
        try (ObjectOutputStream oos = new ObjectOutputStream(new GZIPOutputStream(buf))) {
            oos.writeObject(this);
        }

        ByteArrayOutputStream buf2 = new ByteArrayOutputStream();

        DataOutputStream dos = new DataOutputStream(new Base64OutputStream(buf2,true,-1,null));
        try {
            buf2.write(PREAMBLE);
            byte[] mac = MAC.mac(buf.toByteArray());
            dos.writeInt(- mac.length); // negative to differentiate from older form
            dos.write(mac);
            dos.writeInt(buf.size());
            buf.writeTo(dos);
        } finally {
            dos.close();
        }
        buf2.write(POSTAMBLE);
        return buf2;
    }

    /**
     * Works like {@link #encodeTo(Writer)} but obtain the result as a string.
     */
    public String encode() throws IOException {
        return encodeToBytes().toString();
    }

    /**
     * Reads a note back from {@linkplain #encodeTo(OutputStream) its encoded form}.
     *
     * @param in
     *      Must point to the beginning of a preamble.
     *
     * @return null if the encoded form is malformed.
     */
    public static ConsoleNote readFrom(DataInputStream in) throws IOException, ClassNotFoundException {
        try {
            byte[] preamble = new byte[PREAMBLE.length];
            in.readFully(preamble);
            if (!Arrays.equals(preamble,PREAMBLE))
                return null;    // not a valid preamble

            DataInputStream decoded = new DataInputStream(new UnbufferedBase64InputStream(in));
            int macSz = - decoded.readInt();
            byte[] mac;
            int sz;
            if (macSz > 0) { // new format
                mac = new byte[macSz];
                decoded.readFully(mac);
                sz = decoded.readInt();
            } else {
                mac = null;
                sz = - macSz;
            }
            byte[] buf = new byte[sz];
            decoded.readFully(buf);

            byte[] postamble = new byte[POSTAMBLE.length];
            in.readFully(postamble);
            if (!Arrays.equals(postamble,POSTAMBLE))
                return null;    // not a valid postamble

<<<<<<< HEAD
            try (ObjectInputStream ois = new ObjectInputStreamEx(
                    new GZIPInputStream(new ByteArrayInputStream(buf)), Jenkins.getInstance().pluginManager.uberClassLoader)) {
=======
            if (mac == null) {
                if (!INSECURE) {
                    throw new IOException("Refusing to deserialize unsigned note from an old log.");
                }
            } else if (!MAC.checkMac(buf, mac)) {
                throw new IOException("MAC mismatch");
            }

            Jenkins jenkins = Jenkins.getInstance();
            try (ObjectInputStream ois = new ObjectInputStreamEx(new GZIPInputStream(new ByteArrayInputStream(buf)),
                    jenkins != null ? jenkins.pluginManager.uberClassLoader : ConsoleNote.class.getClassLoader(),
                    ClassFilter.DEFAULT)) {
>>>>>>> 666aad25
                return (ConsoleNote) ois.readObject();
            }
        } catch (Error e) {
            // for example, bogus 'sz' can result in OutOfMemoryError.
            // package that up as IOException so that the caller won't fatally die.
            throw new IOException(e);
        }
    }

    /**
     * Skips the encoded console note.
     */
    public static void skip(DataInputStream in) throws IOException {
        byte[] preamble = new byte[PREAMBLE.length];
        in.readFully(preamble);
        if (!Arrays.equals(preamble,PREAMBLE))
            return;    // not a valid preamble

        DataInputStream decoded = new DataInputStream(new UnbufferedBase64InputStream(in));
        int macSz = - decoded.readInt();
        if (macSz > 0) { // new format
            IOUtils.skip(decoded, macSz);
            int sz = decoded.readInt();
            IOUtils.skip(decoded, sz);
        } else { // old format
            int sz = -macSz;
            IOUtils.skip(decoded, sz);
        }

        byte[] postamble = new byte[POSTAMBLE.length];
        in.readFully(postamble);
    }

    private static final long serialVersionUID = 1L;

    public static final String PREAMBLE_STR = "\u001B[8mha:";
    public static final String POSTAMBLE_STR = "\u001B[0m";

    /**
     * Preamble of the encoded form. ANSI escape sequence to stop echo back
     * plus a few magic characters.
     */
    public static final byte[] PREAMBLE = PREAMBLE_STR.getBytes();
    /**
     * Post amble is the ANSI escape sequence that brings back the echo.
     */
    public static final byte[] POSTAMBLE = POSTAMBLE_STR.getBytes();

    /**
     * Locates the preamble in the given buffer.
     */
    public static int findPreamble(byte[] buf, int start, int len) {
        int e = start + len - PREAMBLE.length + 1;

        OUTER:
        for (int i=start; i<e; i++) {
            if (buf[i]==PREAMBLE[0]) {
                // check for the rest of the match
                for (int j=1; j<PREAMBLE.length; j++) {
                    if (buf[i+j]!=PREAMBLE[j])
                        continue OUTER;
                }
                return i; // found it
            }
        }
        return -1; // not found
    }

    /**
     * Removes the embedded console notes in the given log lines.
     *
     * @since 1.350
     */
    public static List<String> removeNotes(Collection<String> logLines) {
        List<String> r = new ArrayList<String>(logLines.size());
        for (String l : logLines)
            r.add(removeNotes(l));
        return r;
    }

    /**
     * Removes the embedded console notes in the given log line.
     *
     * @since 1.350
     */
    public static String removeNotes(String line) {
        while (true) {
            int idx = line.indexOf(PREAMBLE_STR);
            if (idx<0)  return line;
            int e = line.indexOf(POSTAMBLE_STR,idx);
            if (e<0)    return line;
            line = line.substring(0,idx)+line.substring(e+POSTAMBLE_STR.length());
        }
    }
}<|MERGE_RESOLUTION|>--- conflicted
+++ resolved
@@ -243,10 +243,6 @@
             if (!Arrays.equals(postamble,POSTAMBLE))
                 return null;    // not a valid postamble
 
-<<<<<<< HEAD
-            try (ObjectInputStream ois = new ObjectInputStreamEx(
-                    new GZIPInputStream(new ByteArrayInputStream(buf)), Jenkins.getInstance().pluginManager.uberClassLoader)) {
-=======
             if (mac == null) {
                 if (!INSECURE) {
                     throw new IOException("Refusing to deserialize unsigned note from an old log.");
@@ -259,7 +255,6 @@
             try (ObjectInputStream ois = new ObjectInputStreamEx(new GZIPInputStream(new ByteArrayInputStream(buf)),
                     jenkins != null ? jenkins.pluginManager.uberClassLoader : ConsoleNote.class.getClassLoader(),
                     ClassFilter.DEFAULT)) {
->>>>>>> 666aad25
                 return (ConsoleNote) ois.readObject();
             }
         } catch (Error e) {
