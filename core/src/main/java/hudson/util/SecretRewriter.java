--- conflicted
+++ resolved
@@ -40,18 +40,13 @@
 
     public SecretRewriter() throws GeneralSecurityException {
         cipher = Secret.getCipher("AES");
-<<<<<<< HEAD
         key = HistoricalSecrets.getLegacyKey();
-        this.backupDirectory = backupDirectory;
-=======
-        key = Secret.getLegacyKey();
     }
 
     /** @deprecated SECURITY-376: {@code backupDirectory} is ignored */
     @Deprecated
     public SecretRewriter(File backupDirectory) throws GeneralSecurityException {
         this();
->>>>>>> a8a8e7f5
     }
 
     private String tryRewrite(String s) throws IOException, InvalidKeyException {
