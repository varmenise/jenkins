<!--
The MIT License

Copyright (c) 2004-2009, Sun Microsystems, Inc., Kohsuke Kawaguchi, Erik Ramfelt, Jean-Baptiste Quenot, Stephen Connolly, Tom Huybrechts, Yahoo! Inc.

Permission is hereby granted, free of charge, to any person obtaining a copy
of this software and associated documentation files (the "Software"), to deal
in the Software without restriction, including without limitation the rights
to use, copy, modify, merge, publish, distribute, sublicense, and/or sell
copies of the Software, and to permit persons to whom the Software is
furnished to do so, subject to the following conditions:

The above copyright notice and this permission notice shall be included in
all copies or substantial portions of the Software.

THE SOFTWARE IS PROVIDED "AS IS", WITHOUT WARRANTY OF ANY KIND, EXPRESS OR
IMPLIED, INCLUDING BUT NOT LIMITED TO THE WARRANTIES OF MERCHANTABILITY,
FITNESS FOR A PARTICULAR PURPOSE AND NONINFRINGEMENT. IN NO EVENT SHALL THE
AUTHORS OR COPYRIGHT HOLDERS BE LIABLE FOR ANY CLAIM, DAMAGES OR OTHER
LIABILITY, WHETHER IN AN ACTION OF CONTRACT, TORT OR OTHERWISE, ARISING FROM,
OUT OF OR IN CONNECTION WITH THE SOFTWARE OR THE USE OR OTHER DEALINGS IN
THE SOFTWARE.
-->

<!--
  Config page
-->
<?jelly escape-by-default='true'?>
<j:jelly xmlns:j="jelly:core" xmlns:st="jelly:stapler" xmlns:d="jelly:define" xmlns:l="/lib/layout" xmlns:t="/lib/hudson" xmlns:f="/lib/form">
<l:layout norefresh="true" permission="${it.ADMINISTER}">
  <st:include page="sidepanel.jelly" />
  <l:main-panel xmlns:local="local">
<<<<<<< HEAD
    <div class="loading">${%LOADING}</div>
=======
    <div class="behavior-loading">${%LOADING}</div>
>>>>>>> 16483cd0
    <f:form method="post" name="config" action="configSubmit">
      <j:set var="instance" value="${it}" />
      <j:set var="descriptor" value="${instance.descriptor}" />

      <f:entry title="${%Home directory}" help="/help/system-config/homeDirectory.html">
        ${it.rootDir}
      </f:entry>
      <f:entry title="${%System Message}" help="/help/system-config/systemMessage.html">
        <f:textarea name="system_message" value="${it.systemMessage}" />
      </f:entry>
      <f:entry title="${%# of executors}" field="numExecutors">
        <f:textbox />
      </f:entry>
      <j:if test="${!empty(it.slaves)}">
        <f:entry title="${%Labels}" field="labelString">
          <f:textbox />
        </f:entry>
        <f:slave-mode name="master.mode" node="${it}" />
      </j:if>
      <f:entry title="${%Quiet period}" help="/help/project-config/quietPeriod.html">
        <f:textbox clazz="number" name="quiet_period" value="${it.quietPeriod}"/>
      </f:entry>
      <f:entry title="${%SCM checkout retry count}" help="/help/project-config/scmCheckoutRetryCount.html">
        <f:textbox clazz="number" name="retry_count" value="${it.scmCheckoutRetryCount}"/>
      </f:entry>

      <j:if test="${size(it.views) gt 1}">
        <f:entry title="${%Default view}" help="/help/project-config/defaultView.html">
          <select class="setting-input" name="primaryView">
            <j:forEach var="v" items="${it.views}">
              <f:option value="${v.viewName}" selected="${it.primaryView==v}">
                ${v.viewName}
              </f:option>
            </j:forEach>
          </select>
        </f:entry>
      </j:if>

      <f:optionalBlock name="use_security" title="${%Enable security}"
                       checked="${it.useSecurity}" help="/help/system-config/enableSecurity.html">
        <f:entry title="${%TCP port for JNLP slave agents}"
            help="/help/system-config/master-slave/slave-agent-port.html">
          <f:radio name="slaveAgentPortType" value="fixed" id="sat.fixed"
                   checked="${it.slaveAgentPort gt 0}" onclick="$('sat.port').disabled=false"/>
          <label for="sat.fixed">${%Fixed}</label> :
          <input type="text" class="number" name="slaveAgentPort" id="sat.port"
             value="${it.slaveAgentPort gt 0 ? it.slaveAgentPort : null}"
             disabled="${it.slaveAgentPort gt 0 ? null : 'true'}"/>

          <st:nbsp />

          <f:radio name="slaveAgentPortType" value="random" id="sat.random"
                   checked="${it.slaveAgentPort==0}" onclick="$('sat.port').disabled=true" />
          <label for="sat.random">${%Random}</label>

          <st:nbsp />

          <f:radio name="slaveAgentPortType" value="disable" id="sat.disabled"
                   checked="${it.slaveAgentPort==-1}" onclick="$('sat.port').disabled=true" />
          <label for="sat.disabled">${%Disable}</label>
        </f:entry>

        <f:entry title="${%Access Control}">
          <table style="width:100%">
            <f:descriptorRadioList title="${%Security Realm}" varName="realm"
                                   instance="${it.securityRealm}"
                                   descriptors="${h.securityRealmDescriptors}"/>
            <f:descriptorRadioList title="${%Authorization}" varName="authorization"
                                   instance="${it.authorizationStrategy}"
                                   descriptors="${h.authorizationStrategyDescriptors}"/>
          </table>
        </f:entry>
      </f:optionalBlock>

      <j:if test="${!empty(h.crumbIssuerDescriptors)}">
	    <f:optionalBlock name="csrf" title="${%Prevent Cross Site Request Forgery exploits}"
	                     checked="${it.useCrumbs}" help="/help/system-config/csrf.html">
	      <f:entry title="${%Crumbs}">
	        <table style="width:100%">
	          <f:descriptorRadioList title="${%Crumb Algorithm}" varName="issuer"
	                                 instance="${it.crumbIssuer}"
	                                 descriptors="${h.crumbIssuerDescriptors}"/>
	        </table>
	      </f:entry>
	    </f:optionalBlock>
      </j:if>
      
      <f:optionalBlock name="usageStatisticsCollected" checked="${it.usageStatisticsCollected}"
                       title="${%statsBlurb}"
                       help="/help/system-config/usage-statistics.html" />

        <f:descriptorList title="${%Global properties}"
                          name="globalNodeProperties"
                          descriptors="${h.getNodePropertyDescriptors(it.class)}"
                          instances="${it.globalNodeProperties}" />

      <!-- list config pages from plugins, if any -->
      <j:forEach var="p" items="${it.pluginManager.plugins}">
        <j:if test="${h.hasView(p.plugin,'config.jelly')}">
          <f:rowSet name="plugin">
            <tr><td>
              <input type="hidden" name="name" value="${p.shortName}"/>
            </td></tr>
            <st:include page="config.jelly" it="${p.plugin}" optional="true"/>
          </f:rowSet>
        </j:if>
      </j:forEach>

      <d:taglib uri="local">
        <!-- display global config pages for the given descriptors -->
        <d:tag name="globalConfig">
          <j:invokeStatic var="descriptors" className="${className}" method="all" />
          <j:forEach var="idx" begin="0" end="${size(descriptors)-1}">
            <j:set var="descriptor" value="${descriptors[idx]}" />
            <j:set var="instance" value="${descriptor}" /><!-- this makes the <f:textbox field=.../> work -->
            <f:rowSet name="${descriptor.jsonSafeClassName}">
              <st:include page="${descriptor.globalConfigPage}" from="${descriptor}" optional="true"/>
            </f:rowSet>
          </j:forEach>
        </d:tag>
      </d:taglib>

      <local:globalConfig className="hudson.tools.ToolInstallation" />
      <local:globalConfig className="hudson.triggers.Trigger" />
      <local:globalConfig className="hudson.tasks.BuildWrapper" />
      <local:globalConfig className="hudson.tasks.Builder"  />
      <local:globalConfig className="hudson.scm.SCM" />
      <local:globalConfig className="hudson.tasks.Publisher" />
      <local:globalConfig className="hudson.model.JobPropertyDescriptor" />
      <local:globalConfig className="hudson.model.PageDecorator" />
      <local:globalConfig className="hudson.model.TopLevelItemDescriptor" />

      <j:if test="${!empty(h.getCloudDescriptors())}">
        <f:section title="${%Cloud}">
          <f:block>
            <f:hetero-list name="cloud" hasHeader="true"
                           descriptors="${h.getCloudDescriptors()}"
                           items="${it.clouds}"
                           addCaption="${%Add a new cloud}"/>
          </f:block>
        </f:section>
      </j:if>

      <f:block>
        <f:submit value="${%Save}" />
      </f:block>
    </f:form>
  </l:main-panel>
</l:layout>
</j:jelly><|MERGE_RESOLUTION|>--- conflicted
+++ resolved
@@ -30,11 +30,7 @@
 <l:layout norefresh="true" permission="${it.ADMINISTER}">
   <st:include page="sidepanel.jelly" />
   <l:main-panel xmlns:local="local">
-<<<<<<< HEAD
-    <div class="loading">${%LOADING}</div>
-=======
     <div class="behavior-loading">${%LOADING}</div>
->>>>>>> 16483cd0
     <f:form method="post" name="config" action="configSubmit">
       <j:set var="instance" value="${it}" />
       <j:set var="descriptor" value="${instance.descriptor}" />
