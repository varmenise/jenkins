<div>
  <p>
    Enabling security allows configuring authentication (how people can identify themselves) and authorization (what
    permissions they get).
  </p>

  <p>
    A number of options are built in. Please note that granting significant permissions to anonymous users, or allowing
    users to sign up and granting permissions to all authenticated users, does not actually increase security.
  </p>

  <p>
<<<<<<< HEAD
  For more information about security and Jenkins, see
  <a href="https://jenkins.io/redirect/securing-jenkins">this document</a>.
=======
    For more information about security and Jenkins, see
    <a href="https://jenkins.io/redirect/securing-jenkins">this document</a>.
>>>>>>> e663b315
</div><|MERGE_RESOLUTION|>--- conflicted
+++ resolved
@@ -10,11 +10,6 @@
   </p>
 
   <p>
-<<<<<<< HEAD
-  For more information about security and Jenkins, see
-  <a href="https://jenkins.io/redirect/securing-jenkins">this document</a>.
-=======
     For more information about security and Jenkins, see
     <a href="https://jenkins.io/redirect/securing-jenkins">this document</a>.
->>>>>>> e663b315
 </div>