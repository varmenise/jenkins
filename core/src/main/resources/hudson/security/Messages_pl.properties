# The MIT License
# 
<<<<<<< HEAD
# Copyright (c) 2004-2016, Kohsuke Kawaguchi, Sun Microsystems, Inc., and a number of other of contributors
=======
# Copyright (c) 2004-2017, Kohsuke Kawaguchi, Sun Microsystems, Inc., and a number of other of contributors
>>>>>>> e663b315
# 
# Permission is hereby granted, free of charge, to any person obtaining a copy
# of this software and associated documentation files (the "Software"), to deal
# in the Software without restriction, including without limitation the rights
# to use, copy, modify, merge, publish, distribute, sublicense, and/or sell
# copies of the Software, and to permit persons to whom the Software is
# furnished to do so, subject to the following conditions:
# 
# The above copyright notice and this permission notice shall be included in
# all copies or substantial portions of the Software.
# 
# THE SOFTWARE IS PROVIDED "AS IS", WITHOUT WARRANTY OF ANY KIND, EXPRESS OR
# IMPLIED, INCLUDING BUT NOT LIMITED TO THE WARRANTIES OF MERCHANTABILITY,
# FITNESS FOR A PARTICULAR PURPOSE AND NONINFRINGEMENT. IN NO EVENT SHALL THE
# AUTHORS OR COPYRIGHT HOLDERS BE LIABLE FOR ANY CLAIM, DAMAGES OR OTHER
# LIABILITY, WHETHER IN AN ACTION OF CONTRACT, TORT OR OTHERWISE, ARISING FROM,
# OUT OF OR IN CONNECTION WITH THE SOFTWARE OR THE USE OR OTHER DEALINGS IN
# THE SOFTWARE.
# Manage Users
HudsonPrivateSecurityRealm.ManageUserLinks.DisplayName=Zarz\u0105dzaj u\u017Cytkownikami
# LDAP
LDAPSecurityRealm.DisplayName=LDAP
# Create/delete/modify users that can log in to this Jenkins
HudsonPrivateSecurityRealm.ManageUserLinks.Description=Dodawaj, usuwaj i modyfikuj u\u017Cytkownik\u00F3w, kt\u00F3rzy mog\u0105 si\u0119 logowa\u0107 do Jenkinsa
GlobalSecurityConfiguration.DisplayName=Konfiguruj ustawienia bezpiecze\u0144stwa
<<<<<<< HEAD
GlobalSecurityConfiguration.Description=Zabezpiecz Jenkinsa, decyduj, kto ma do niego dost\u0119p.
=======
GlobalSecurityConfiguration.Description=Zabezpiecz Jenkinsa, decyduj, kto ma do niego dost\u0119p.
HudsonPrivateSecurityRealm.Details.DisplayName=Has\u0142o
>>>>>>> e663b315
<|MERGE_RESOLUTION|>--- conflicted
+++ resolved
@@ -1,10 +1,6 @@
 # The MIT License
 # 
-<<<<<<< HEAD
-# Copyright (c) 2004-2016, Kohsuke Kawaguchi, Sun Microsystems, Inc., and a number of other of contributors
-=======
 # Copyright (c) 2004-2017, Kohsuke Kawaguchi, Sun Microsystems, Inc., and a number of other of contributors
->>>>>>> e663b315
 # 
 # Permission is hereby granted, free of charge, to any person obtaining a copy
 # of this software and associated documentation files (the "Software"), to deal
@@ -30,9 +26,5 @@
 # Create/delete/modify users that can log in to this Jenkins
 HudsonPrivateSecurityRealm.ManageUserLinks.Description=Dodawaj, usuwaj i modyfikuj u\u017Cytkownik\u00F3w, kt\u00F3rzy mog\u0105 si\u0119 logowa\u0107 do Jenkinsa
 GlobalSecurityConfiguration.DisplayName=Konfiguruj ustawienia bezpiecze\u0144stwa
-<<<<<<< HEAD
 GlobalSecurityConfiguration.Description=Zabezpiecz Jenkinsa, decyduj, kto ma do niego dost\u0119p.
-=======
-GlobalSecurityConfiguration.Description=Zabezpiecz Jenkinsa, decyduj, kto ma do niego dost\u0119p.
-HudsonPrivateSecurityRealm.Details.DisplayName=Has\u0142o
->>>>>>> e663b315
+HudsonPrivateSecurityRealm.Details.DisplayName=Has\u0142o