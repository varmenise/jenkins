# The MIT License
#
<<<<<<< HEAD
# Copyright (c) 2004-2016, Kohsuke Kawaguchi, Sun Microsystems, Inc., and a number of other of contributors
=======
# Copyright (c) 2004-2017, Kohsuke Kawaguchi, Sun Microsystems, Inc., and a number of other of contributors
>>>>>>> e663b315
#
# Permission is hereby granted, free of charge, to any person obtaining a copy
# of this software and associated documentation files (the "Software"), to deal
# in the Software without restriction, including without limitation the rights
# to use, copy, modify, merge, publish, distribute, sublicense, and/or sell
# copies of the Software, and to permit persons to whom the Software is
# furnished to do so, subject to the following conditions:
#
# The above copyright notice and this permission notice shall be included in
# all copies or substantial portions of the Software.
#
# THE SOFTWARE IS PROVIDED "AS IS", WITHOUT WARRANTY OF ANY KIND, EXPRESS OR
# IMPLIED, INCLUDING BUT NOT LIMITED TO THE WARRANTIES OF MERCHANTABILITY,
# FITNESS FOR A PARTICULAR PURPOSE AND NONINFRINGEMENT. IN NO EVENT SHALL THE
# AUTHORS OR COPYRIGHT HOLDERS BE LIABLE FOR ANY CLAIM, DAMAGES OR OTHER
# LIABILITY, WHETHER IN AN ACTION OF CONTRACT, TORT OR OTHERWISE, ARISING FROM,
# OUT OF OR IN CONNECTION WITH THE SOFTWARE OR THE USE OR OTHER DEALINGS IN
# THE SOFTWARE.
Build\ Record\ Root\ Directory=Katalog bazowy zadania budowy
Home\ directory=Katalog domowy
LOADING=Wczytywanie
System\ Message=Komunikat systemowy
Workspace\ Root\ Directory=Katalog bazowy przestrzeni roboczej
Save=Zapisz
<<<<<<< HEAD
Apply=Zastosuj
=======
Apply=Zastosuj
Configure\ System=Skonfiguruj system
>>>>>>> e663b315
<|MERGE_RESOLUTION|>--- conflicted
+++ resolved
@@ -1,10 +1,6 @@
 # The MIT License
 #
-<<<<<<< HEAD
-# Copyright (c) 2004-2016, Kohsuke Kawaguchi, Sun Microsystems, Inc., and a number of other of contributors
-=======
 # Copyright (c) 2004-2017, Kohsuke Kawaguchi, Sun Microsystems, Inc., and a number of other of contributors
->>>>>>> e663b315
 #
 # Permission is hereby granted, free of charge, to any person obtaining a copy
 # of this software and associated documentation files (the "Software"), to deal
@@ -29,9 +25,5 @@
 System\ Message=Komunikat systemowy
 Workspace\ Root\ Directory=Katalog bazowy przestrzeni roboczej
 Save=Zapisz
-<<<<<<< HEAD
 Apply=Zastosuj
-=======
-Apply=Zastosuj
-Configure\ System=Skonfiguruj system
->>>>>>> e663b315
+Configure\ System=Skonfiguruj system