<?xml version="1.0" encoding="UTF-8"?>
<!--
The MIT License

Copyright (c) 2004-2011, Sun Microsystems, Inc., Kohsuke Kawaguchi, id:sorokh

Permission is hereby granted, free of charge, to any person obtaining a copy
of this software and associated documentation files (the "Software"), to deal
in the Software without restriction, including without limitation the rights
to use, copy, modify, merge, publish, distribute, sublicense, and/or sell
copies of the Software, and to permit persons to whom the Software is
furnished to do so, subject to the following conditions:

The above copyright notice and this permission notice shall be included in
all copies or substantial portions of the Software.

THE SOFTWARE IS PROVIDED "AS IS", WITHOUT WARRANTY OF ANY KIND, EXPRESS OR
IMPLIED, INCLUDING BUT NOT LIMITED TO THE WARRANTIES OF MERCHANTABILITY,
FITNESS FOR A PARTICULAR PURPOSE AND NONINFRINGEMENT. IN NO EVENT SHALL THE
AUTHORS OR COPYRIGHT HOLDERS BE LIABLE FOR ANY CLAIM, DAMAGES OR OTHER
LIABILITY, WHETHER IN AN ACTION OF CONTRACT, TORT OR OTHERWISE, ARISING FROM,
OUT OF OR IN CONNECTION WITH THE SOFTWARE OR THE USE OR OTHER DEALINGS IN
THE SOFTWARE.
-->
<project xmlns="http://maven.apache.org/POM/4.0.0" xmlns:xsi="http://www.w3.org/2001/XMLSchema-instance" xsi:schemaLocation="http://maven.apache.org/POM/4.0.0 http://maven.apache.org/maven-v4_0_0.xsd">
  <modelVersion>4.0.0</modelVersion>

  <parent>
    <groupId>org.jenkins-ci</groupId>
    <artifactId>jenkins</artifactId>
    <version>1.36</version>
  </parent>

  <groupId>org.jenkins-ci.main</groupId>
  <artifactId>pom</artifactId>
  <version>2.19.5-SNAPSHOT</version>
  <packaging>pom</packaging>

  <name>Jenkins main module</name>
  <description>The module that constitutes the main jenkins.war</description>

  <licenses>
    <license>
      <name>The MIT license</name>
      <url>http://www.opensource.org/licenses/mit-license.php</url>
      <distribution>repo</distribution>
    </license>
  </licenses>

  <modules>
    <module>core</module>
    <module>war</module>
    <module>test</module>
    <module>cli</module>
  </modules>

  <scm>
    <connection>scm:git:git://github.com/jenkinsci/jenkins.git</connection>
    <developerConnection>scm:git:ssh://git@github.com/jenkinsci/jenkins.git</developerConnection>
    <url>https://github.com/jenkinsci/jenkins</url>
    <tag>jenkins-2.19.1</tag>
  </scm>

  <distributionManagement>
    <site>
      <id>github-pages</id>
      <url>gitsite:git@github.com/jenkinsci/maven-site.git:core</url>
    </site>
  </distributionManagement>

  <issueManagement>
    <system>jira</system>
    <url>https://issues.jenkins-ci.org/browse/JENKINS/component/15593</url>
  </issueManagement>

  <ciManagement>
      <system>jenkins</system>
      <url>https://ci.jenkins-ci.org/job/jenkins_main_trunk/</url>
  </ciManagement>

  <properties>
    <!-- *.html files are in UTF-8, and *.properties are in iso-8859-1, so this configuration is acturally incorrect,
    but this suppresses a warning from Maven, and as long as we don't do filtering we should be OK. -->
    <project.build.sourceEncoding>UTF-8</project.build.sourceEncoding>
    <build.type>private</build.type>

    <!-- configuration for patch tracker plugin  -->
    <project.patchManagement.system>github</project.patchManagement.system>
    <patch.request.organisation>jenkinsci</patch.request.organisation>
    <patch.request.repository>jenkins</patch.request.repository>
    <project.patchManagement.url>https://api.github.com</project.patchManagement.url>
    <patch.tracker.serverId>jenkins-jira</patch.tracker.serverId>

    <slf4jVersion>1.7.7</slf4jVersion> <!-- < 1.6.x version didn't specify the license (MIT) -->
    <maven-plugin.version>2.7.1</maven-plugin.version>
    <matrix-project.version>1.4.1</matrix-project.version>
    <sorcerer.version>0.11</sorcerer.version>
    <animal.sniffer.skip>${skipTests}</animal.sniffer.skip>
    <findbugs-maven-plugin.version>3.0.4</findbugs-maven-plugin.version>
    <findbugs.failOnError>true</findbugs.failOnError>
    <test-annotations.version>1.2</test-annotations.version>

    <java.level>7</java.level>

    <changelog.url>https://jenkins-ci.org/changelog</changelog.url>
  </properties>

  <!-- Note that the 'repositories' and 'pluginRepositories' blocks below are actually copy-pasted
       from the Jenkins org pom. This is on purpose to keep jenkins core buildable even if one has
       *not* defined the specific details in the settings.xml file. -->
  <repositories>
    <repository>
      <id>repo.jenkins-ci.org</id>
      <url>http://repo.jenkins-ci.org/public/</url>
      <releases>
        <enabled>true</enabled>
      </releases>
      <snapshots>
        <enabled>false</enabled>
      </snapshots>
    </repository>
  </repositories>

  <pluginRepositories>
    <pluginRepository>
      <id>repo.jenkins-ci.org</id>
      <url>http://repo.jenkins-ci.org/public/</url>
      <releases>
        <enabled>true</enabled>
      </releases>
      <snapshots>
        <enabled>false</enabled>
      </snapshots>
    </pluginRepository>
  </pluginRepositories>

  <dependencyManagement>
    <dependencies>
      <dependency>
        <groupId>org.apache.ant</groupId>
        <artifactId>ant</artifactId>
        <version>1.8.4</version>
      </dependency>

      <dependency>
        <groupId>commons-io</groupId>
        <artifactId>commons-io</artifactId>
        <version>2.4</version>
      </dependency>

      <dependency>
        <groupId>junit</groupId>
        <artifactId>junit</artifactId>
        <version>4.12</version>
      </dependency>

      <dependency>
        <groupId>org.mockito</groupId>
        <artifactId>mockito-core</artifactId>
        <version>1.10.19</version>
      </dependency>
      
      <dependency>
        <groupId>org.powermock</groupId>
        <artifactId>powermock-module-junit4</artifactId>
        <version>1.6.2</version>
      </dependency>
      <dependency>
        <groupId>org.powermock</groupId>
        <artifactId>powermock-api-mockito</artifactId>
        <version>1.6.2</version>
      </dependency>

      <dependency>
        <groupId>commons-httpclient</groupId>
        <artifactId>commons-httpclient</artifactId>
        <version>3.1</version>
      </dependency>

      <dependency>
        <groupId>org.jenkins-ci.main</groupId>
        <artifactId>remoting</artifactId>
<<<<<<< HEAD
        <version>2.62.3</version>
=======
        <version>2.60.2-20170112.220817-1</version>
>>>>>>> 5329128d
      </dependency>

      <dependency>
        <groupId>com.google.guava</groupId>
        <artifactId>guava</artifactId>
        <version>11.0.1</version>
      </dependency>

      <dependency>
        <groupId>com.google.inject</groupId>
        <artifactId>guice</artifactId>
        <version>4.0-beta</version>
      </dependency>

      <!-- SLF4J used in maven-plugin and core -->
      <dependency>
        <groupId>org.slf4j</groupId>
        <artifactId>slf4j-api</artifactId>
        <version>${slf4jVersion}</version>
      </dependency>
      <dependency>
        <groupId>org.slf4j</groupId>
        <artifactId>slf4j-nop</artifactId>
        <version>${slf4jVersion}</version>
      </dependency>
      <dependency>
        <groupId>org.slf4j</groupId>
        <artifactId>slf4j-jdk14</artifactId>
        <version>${slf4jVersion}</version>
      </dependency>
      <dependency>
        <groupId>org.slf4j</groupId>
        <artifactId>jcl-over-slf4j</artifactId>
        <version>${slf4jVersion}</version>
      </dependency>
      <dependency>
        <groupId>commons-logging</groupId>
        <artifactId>commons-logging</artifactId>
        <version>1.1.3</version>
        <scope>provided</scope><!-- by jcl-over-slf4j -->
      </dependency>
      <dependency>
        <groupId>org.slf4j</groupId>
        <artifactId>log4j-over-slf4j</artifactId>
        <version>${slf4jVersion}</version>
      </dependency>
      <dependency>
        <groupId>log4j</groupId>
        <artifactId>log4j</artifactId>
        <version>1.2.17</version>
        <scope>provided</scope><!-- by log4j-over-slf4j -->
      </dependency>
      <dependency>
        <groupId>org.samba.jcifs</groupId>
        <artifactId>jcifs</artifactId>
        <version>1.3.17-kohsuke-1</version>
      </dependency>
    </dependencies>
  </dependencyManagement>

  <dependencies>
    <dependency>
      <!-- for JRE requirement check annotation -->
      <groupId>org.codehaus.mojo</groupId>
      <artifactId>animal-sniffer-annotations</artifactId>
      <version>1.9</version>
      <scope>provided</scope>
      <optional>true</optional><!-- no need to have this at runtime -->
    </dependency>
    <dependency>
      <groupId>org.jenkins-ci</groupId>
      <artifactId>test-annotations</artifactId>
      <version>${test-annotations.version}</version>
      <scope>test</scope>
    </dependency>
  </dependencies>

  <build>
    <defaultGoal>install</defaultGoal>
    <resources>
      <resource>
        <directory>${basedir}/src/main/resources</directory>
        <filtering>false</filtering>
      </resource>
      <resource>
        <directory>${basedir}/src/filter/resources</directory>
        <filtering>true</filtering>
      </resource>
    </resources>
    <pluginManagement>
      <plugins>
        <plugin>
          <groupId>org.codehaus.mojo</groupId>
          <artifactId>build-helper-maven-plugin</artifactId>
          <version>1.7</version>
          <executions>
            <execution>
              <id>timestamp-property</id>
              <goals>
                <goal>timestamp-property</goal>
              </goals>
              <configuration>
                <name>now</name>
                <pattern>MM/dd/yyyy HH:mm z</pattern>
                <locale>en_US</locale>
              </configuration>
            </execution>
            <execution>
              <id>version-property</id>
              <goals>
                <goal>regex-property</goal>
              </goals>
              <configuration>
                <name>build.version</name>
                <value>${project.version}</value>
                <regex>-SNAPSHOT</regex>
                <replacement>-SNAPSHOT (${build.type}-${now}-${user.name})</replacement>
                <failIfNoMatch>false</failIfNoMatch>
              </configuration>
            </execution>
          </executions>
        </plugin>
        <plugin>
          <groupId>org.codehaus.gmaven</groupId>
          <artifactId>gmaven-plugin</artifactId>
          <version>1.5-jenkins-3</version>
          <dependencies>
            <dependency><!-- this needs to be visible to Ant inside GMaven, so has to be a plugin dependency -->
              <groupId>org.apache.ant</groupId>
              <artifactId>ant-junit</artifactId>
              <version>1.7.0</version>
            </dependency>
            <dependency>
              <groupId>net.sourceforge.cobertura</groupId>
              <artifactId>cobertura</artifactId>
              <version>1.9</version>
            </dependency>
            <dependency>
              <!-- this provided scope dependency doesn't get added to GMaven unless explicitly added here -->
              <groupId>javax.servlet</groupId>
              <artifactId>servlet-api</artifactId>
              <version>2.4</version>
            </dependency>
            <dependency>
              <groupId>org.codehaus.gmaven.runtime</groupId>
              <artifactId>gmaven-runtime-2.0</artifactId>
              <version>1.5-jenkins-3</version>
            </dependency>
          </dependencies>
          <configuration>
            <!-- 2.4 not yet supported by plugin but 2.0 works
                 here so long as we provide explicit version -->
            <providerSelection>2.0</providerSelection>
          </configuration>
        </plugin>
        <plugin>
          <groupId>org.apache.maven.plugins</groupId>
          <artifactId>maven-deploy-plugin</artifactId>
          <version>2.7</version>
        </plugin>
        <plugin>
          <groupId>org.apache.maven.plugins</groupId>
          <artifactId>maven-dependency-plugin</artifactId>
          <version>2.8</version>
        </plugin>
        <plugin>
          <groupId>org.apache.maven.plugins</groupId>
          <artifactId>maven-compiler-plugin</artifactId>
          <version>3.0</version>
          <configuration>
            <fork>true</fork>
            <compilerReuseStrategy>alwaysNew</compilerReuseStrategy>
          </configuration>
        </plugin>
        <plugin>
          <groupId>org.apache.maven.plugins</groupId>
          <artifactId>maven-gpg-plugin</artifactId>
          <version>1.4</version>
        </plugin>
        <plugin>
          <groupId>org.apache.maven.plugins</groupId>
          <artifactId>maven-install-plugin</artifactId>
          <version>2.3.1</version>
        </plugin>
        <plugin>
          <groupId>org.apache.maven.plugins</groupId>
          <artifactId>maven-javadoc-plugin</artifactId>
          <version>2.10.3</version>
        </plugin>
        <plugin>
          <groupId>org.apache.maven.plugins</groupId>
          <artifactId>maven-jar-plugin</artifactId>
          <version>2.6</version>
        </plugin>
        <plugin>
          <groupId>org.apache.maven.plugins</groupId>
          <artifactId>maven-war-plugin</artifactId>
          <version>2.6</version>
        </plugin>
        <plugin>
          <groupId>org.apache.maven.plugins</groupId>
          <artifactId>maven-surefire-plugin</artifactId>
          <version>2.19.1</version> <!-- ignoring ${maven-surefire-plugin.version} -->
          <configuration>
            <argLine>-noverify</argLine> <!-- some versions of JDK7/8 causes VerifyError during mock tests: http://code.google.com/p/powermock/issues/detail?id=504 -->
            <systemPropertyVariables>
              <java.io.tmpdir>${project.build.directory}</java.io.tmpdir>
              <forkedProcessTimeoutInSeconds>3600</forkedProcessTimeoutInSeconds>
              <java.awt.headless>true</java.awt.headless>
            </systemPropertyVariables>
          </configuration>
        </plugin>
        <plugin>
          <groupId>org.apache.maven.plugins</groupId>
          <artifactId>maven-assembly-plugin</artifactId>
          <version>2.4</version>
        </plugin>
        <plugin>
          <artifactId>maven-jarsigner-plugin</artifactId>
          <version>1.2</version>
          <configuration>
            <!--
              during the development, debug profile will cause
              the jars to be signed by a self-certified dummy public key.

              For release, you should define the real values in ~/.m2/settings.xml
            -->
            <alias>${hudson.sign.alias}</alias>
            <storepass>${hudson.sign.storepass}</storepass>
            <keystore>${hudson.sign.keystore}</keystore>
          </configuration>
        </plugin>
        <plugin>
          <groupId>org.apache.maven.plugins</groupId>
          <artifactId>maven-resources-plugin</artifactId>
          <version>2.6</version>
        </plugin>
        <plugin>
          <!--
            Both test harness and core uses stapler as an extension,
            and apparently without having extension preloaded at the parent, the main artifact of the 'test' module
            ends up installed with 'stapler-jar' extension (which normally is an indication that the ArtifactTypeHandler
            defined in this extension is not getting picked up.)

            To avoid this problem, I'm defining an extension here. Not sure if the nested <dependencies> is necessary.
            It's also possible that I misdiagnosed the problem and the root cause is something entirely different.

            To test if you can remove this work around, do a rebuild from main and see if the test harness
            is installed with the right extension into the local repository.
          -->
          <groupId>org.kohsuke.stapler</groupId>
          <artifactId>maven-stapler-plugin</artifactId>
          <!-- version specified in grandparent pom -->
          <extensions>true</extensions>
          <dependencies>
            <dependency>
              <groupId>org.jvnet.maven-jellydoc-plugin</groupId>
              <artifactId>maven-jellydoc-plugin</artifactId>
              <version>1.4</version>
            </dependency>
          </dependencies>
        </plugin>
        <plugin>
          <groupId>org.kohsuke</groupId>
          <artifactId>access-modifier-checker</artifactId>
          <version>1.4</version>
        </plugin>
        <plugin>
          <groupId>com.cloudbees</groupId>
          <artifactId>maven-license-plugin</artifactId>
          <version>1.7</version>
          <executions>
            <execution>
              <goals>
                <goal>process</goal>
              </goals>
              <phase>compile</phase>
              <configuration>
                <requireCompleteLicenseInfo>true</requireCompleteLicenseInfo>
                <script>../licenseCompleter.groovy</script>
              </configuration>
            </execution>
          </executions>
        </plugin>
        <plugin>
          <groupId>org.jvnet.localizer</groupId>
          <artifactId>maven-localizer-plugin</artifactId>
          <version>1.23</version>
          <configuration>
            <outputEncoding>UTF-8</outputEncoding>
          </configuration>
         </plugin>
        <plugin>
          <groupId>org.jvnet.hudson.tools</groupId>
          <artifactId>maven-encoding-plugin</artifactId>
          <version>1.1</version>
        </plugin>
        <plugin>
          <groupId>com.infradna.tool</groupId>
          <artifactId>bridge-method-injector</artifactId>
          <version>1.13</version>
        </plugin>
        <plugin>
          <groupId>org.codehaus.mojo</groupId>
          <artifactId>antlr-maven-plugin</artifactId>
          <version>2.1</version>
        </plugin>
        <plugin>
          <groupId>org.codehaus.mojo</groupId>
          <artifactId>apt-maven-plugin</artifactId>
          <version>1.0-alpha-5</version>
        </plugin>
        <plugin>
          <groupId>org.codehaus.mojo</groupId>
          <artifactId>cobertura-maven-plugin</artifactId>
          <version>2.5.2</version>
        </plugin>
        <plugin>
          <groupId>org.codehaus.mojo</groupId>
          <artifactId>findbugs-maven-plugin</artifactId>
          <version>${findbugs-maven-plugin.version}</version>
          <configuration>
            <effort>Max</effort>
            <threshold>High</threshold>
            <!--Excludes file is located on the top level-->
            <excludeFilterFile>../src/findbugs/findbugs-excludes.xml</excludeFilterFile>
            <xmlOutput>true</xmlOutput>
            <findbugsXmlOutput>false</findbugsXmlOutput>
          </configuration>
          <executions>
            <execution>
              <id>findbugs</id>
              <goals>
                <goal>check</goal>
              </goals>
              <phase>verify</phase>
            </execution>
          </executions>
        </plugin>
        <plugin>
          <groupId>org.apache.maven.plugins</groupId>
          <artifactId>maven-pmd-plugin</artifactId>
          <version>2.7.1</version>
        </plugin>
        <plugin>
          <!-- this is really just a patched version of maven-jetty-plugin to workaround issue #932 -->
          <groupId>org.jenkins-ci.tools</groupId>
          <artifactId>maven-jenkins-dev-plugin</artifactId>
          <version>9.2.15.v20160210-jenkins-1</version>
        </plugin>
        <plugin>
          <groupId>org.jvnet.updatecenter2</groupId>
          <artifactId>maven-makepkgs-plugin</artifactId>
          <version>0.6.2</version>
        </plugin>
        <plugin>
          <groupId>org.jenkins-ci.tools</groupId>
          <artifactId>maven-hpi-plugin</artifactId>
          <version>1.116</version>
        </plugin>
        <plugin>
          <groupId>org.apache.maven.plugins</groupId>
          <artifactId>maven-site-plugin</artifactId>
          <version>3.3</version>
          <dependencies>
            <dependency>
              <groupId>org.kohsuke</groupId>
              <artifactId>doxia-module-markdown</artifactId>
              <version>1.0</version>
            </dependency>
          </dependencies>
        </plugin>
        <!--This plugin's configuration is used to store Eclipse m2e settings only. It has no influence on the Maven build itself.-->
        <plugin>
        	<groupId>org.eclipse.m2e</groupId>
        	<artifactId>lifecycle-mapping</artifactId>
        	<version>1.0.0</version>
        	<configuration>
        		<lifecycleMappingMetadata>
        			<pluginExecutions>
        				<pluginExecution>
        					<pluginExecutionFilter>
        						<groupId>org.codehaus.gmaven</groupId>
        						<artifactId>gmaven-plugin</artifactId>
        						<versionRange>1.5-jenkins-1</versionRange>
        						<goals>
        							<goal>execute</goal>
        							<goal>testCompile</goal>
        						</goals>
        					</pluginExecutionFilter>
        					<action>
        						<ignore />
        					</action>
        				</pluginExecution>
        				<pluginExecution>
        					<pluginExecutionFilter>
        						<groupId>org.apache.maven.plugins</groupId>
        						<artifactId>maven-dependency-plugin</artifactId>
        						<versionRange>[2.3,)</versionRange>
        						<goals>
        							<goal>list</goal>
        							<goal>unpack-dependencies</goal>
        						</goals>
        					</pluginExecutionFilter>
        					<action>
        						<ignore />
        					</action>
        				</pluginExecution>
        			</pluginExecutions>
        		</lifecycleMappingMetadata>
        	</configuration>
        </plugin>
        <plugin>
	        <groupId>org.codehaus.mojo</groupId>
	        <artifactId>animal-sniffer-maven-plugin</artifactId>
	        <version>1.15</version>
        </plugin>
      </plugins>
    </pluginManagement>

    <plugins>
      <plugin>
        <groupId>org.codehaus.mojo</groupId>
        <artifactId>build-helper-maven-plugin</artifactId>
      </plugin>
      <plugin>
        <artifactId>maven-release-plugin</artifactId>
        <version>2.5.1</version>
        <configuration>
          <!-- enable release profile during the release, create IPS package, and sign bits. -->
          <prepareVerifyArgs>-P release,sign</prepareVerifyArgs>
          <!-- work around for a bug in javadoc plugin that causes the release to fail. see MRELEASE-271 -->
          <preparationGoals>clean install</preparationGoals>
          <goals>-DskipTests -Danimal.sniffer.skip=false javadoc:javadoc deploy javadoc:aggregate</goals>
          <pushChanges>false</pushChanges>
          <localCheckout>true</localCheckout>
          <tagNameFormat>jenkins-@{project.version}</tagNameFormat>
        </configuration>
      </plugin>
      <plugin>
        <artifactId>maven-remote-resources-plugin</artifactId>
        <executions>
          <execution>
            <goals>
              <goal>process</goal>
            </goals>
            <configuration>
              <resourceBundles>
                <resourceBundle>org.jvnet.hudson:license:1.0</resourceBundle>
              </resourceBundles>
            </configuration>
          </execution>
        </executions>
      </plugin>
      <plugin>
        <groupId>org.codehaus.mojo</groupId>
        <artifactId>animal-sniffer-maven-plugin</artifactId>
        <executions>
          <execution>
            <goals>
              <goal>check</goal>
            </goals>
          </execution>
        </executions>
        <configuration>
          <signature>
            <groupId>org.codehaus.mojo.signature</groupId>
            <artifactId>java1${java.level}</artifactId>
            <version>1.0</version>
          </signature>
        </configuration>
      </plugin>

      <plugin>
        <artifactId>maven-compiler-plugin</artifactId>
        <configuration>
          <source>1.${java.level}</source>
          <target>1.${java.level}</target>
          <!-- default reuseCreated is more performant 
          feel free to uncomment if you have any issues on your platform
          <compilerReuseStrategy>alwaysNew</compilerReuseStrategy>
          -->
        </configuration>
      </plugin>

      <plugin>
        <groupId>org.apache.maven.plugins</groupId>
        <artifactId>maven-enforcer-plugin</artifactId>
        <executions>
          <execution>
            <goals>
              <goal>enforce</goal>
            </goals>
            <configuration>
              <rules>
                <requireJavaVersion>
                  <version>1.7.0</version>
                </requireJavaVersion>
                <requireMavenVersion>
                  <version>3.0</version>
                </requireMavenVersion>
                <enforceBytecodeVersion>
                  <maxJdkVersion>1.${java.level}</maxJdkVersion>
                  <ignoreClasses>
                    <ignoreClass>org.eclipse.jetty.spdy.*</ignoreClass>
                  </ignoreClasses>
                </enforceBytecodeVersion>
              </rules>
            </configuration>
          </execution>
          <execution>
            <id>enforce-banned-dependencies</id>
            <goals>
              <goal>enforce</goal>
            </goals>
            <configuration>
              <rules>
                <bannedDependencies>
                  <excludes>
                    <exclude>org.sonatype.sisu:sisu-guice</exclude>
                    <exclude>log4j:log4j:*:jar:compile</exclude>
                    <exclude>log4j:log4j:*:jar:runtime</exclude>
                    <exclude>commons-logging:commons-logging:*:jar:compile</exclude>
                    <exclude>commons-logging:commons-logging:*:jar:runtime</exclude>
                  </excludes>
                </bannedDependencies>
              </rules>
            </configuration>
          </execution>
        </executions>
        <dependencies>
          <dependency>
            <groupId>org.codehaus.mojo</groupId>
            <artifactId>extra-enforcer-rules</artifactId>
            <version>1.0-beta-2</version>
          </dependency>
        </dependencies>
      </plugin>

      <plugin>
        <!--
          Since some developers try to run hudson-dev:run from main, define it here so that at least the plugin resolves.
          This enables us to report a better error message.
        -->
        <groupId>org.jenkins-ci.tools</groupId>
        <artifactId>maven-jenkins-dev-plugin</artifactId>
      </plugin>

      <!--<plugin>
        <groupId>org.jvnet.fix1600</groupId>
        <artifactId>fix1600</artifactId>
        <executions>
          <execution>
            <goals>
              <goal>fix</goal>
            </goals>
          </execution>
        </executions>
      </plugin>-->
      <plugin>
        <groupId>org.codehaus.gmaven</groupId>
        <artifactId>gmaven-plugin</artifactId>
        <executions>
          <execution>
            <goals>
              <goal>generateStubs</goal>
              <goal>compile</goal>
              <goal>generateTestStubs</goal>
              <goal>testCompile</goal>
            </goals>
          </execution>
        </executions>
      </plugin>
      
      
    </plugins>

    <extensions>
      <extension>
        <groupId>org.kohsuke</groupId>
        <artifactId>wagon-gitsite</artifactId>
        <version>0.3.5</version>
      </extension>
    </extensions>
  </build>

  <profiles>
    <profile>
      <id>rc</id>
      <properties>
        <build.type>rc</build.type>
      </properties>
      <build>
        <pluginManagement>
          <plugins>
            <plugin>
              <groupId>org.codehaus.mojo</groupId>
              <artifactId>build-helper-maven-plugin</artifactId>
              <executions>
                <execution>
                  <id>version-property</id>
                  <configuration>
                    <replacement>-RC (${now})</replacement>
                  </configuration>
                </execution>
              </executions>
            </plugin>
          </plugins>
        </pluginManagement>
      </build>
    </profile>
    <profile>
      <id>metrics</id>
      <build>
        <plugins>
          <plugin>
            <groupId>org.codehaus.mojo</groupId>
            <artifactId>findbugs-maven-plugin</artifactId>
            <configuration>
              <threshold>High</threshold>
            </configuration>
          </plugin>
        </plugins>
      </build>
    </profile>
    <profile>
      <id>debug</id>
      <activation>
        <activeByDefault>true</activeByDefault>
      </activation>
      <properties>
        <hudson.sign.alias>jenkins</hudson.sign.alias>
        <hudson.sign.keystore>../dummy.keystore</hudson.sign.keystore>
        <hudson.sign.storepass>jenkins</hudson.sign.storepass>
      </properties>
    </profile>
    <profile>
      <id>sorcerer</id>
      <reporting>
        <plugins>
          <plugin>
            <groupId>org.kohsuke.sorcerer</groupId>
            <artifactId>maven-sorcerer-plugin</artifactId>
            <version>${sorcerer.version}</version>
            <configuration>
              <source>1.${java.level}</source>
            </configuration>
          </plugin>
        </plugins>
      </reporting>
      <build>
        <plugins>
          <plugin>
            <groupId>org.kohsuke.sorcerer</groupId>
            <artifactId>maven-sorcerer-plugin</artifactId>
            <version>${sorcerer.version}</version>
            <configuration>
              <source>1.${java.level}</source>
            </configuration>
          </plugin>
        </plugins>
      </build>
    </profile>
    <profile>
      <id>release</id>
      <build>
        <plugins>
          <plugin>
            <artifactId>maven-assembly-plugin</artifactId>
            <inherited>false</inherited>
            <executions>
              <execution>
                <goals>
                  <goal>attached</goal>
                </goals>
                <phase>package</phase>
                <configuration>
                  <finalName>jenkins-${project.version}</finalName>
                  <descriptors>
                    <descriptor>assembly-src.xml</descriptor>
                  </descriptors>
                </configuration>
              </execution>
            </executions>
          </plugin>
          <plugin>
            <artifactId>maven-gpg-plugin</artifactId>
            <executions>
              <execution>
                <id>sign-artifacts</id>
                <phase>verify</phase>
                <goals>
                  <goal>sign</goal>
                </goals>
              </execution>
            </executions>
          </plugin>
        </plugins>
      </build>
    </profile>
    <profile>
      <id>lts-release</id>
      <properties>
        <changelog.url>https://jenkins-ci.org/changelog-stable</changelog.url>
      </properties>
    </profile>
    <profile>
      <id>m2e</id>
      <properties>
        <m2BuildDirectory>target</m2BuildDirectory>
      </properties>
      <activation>
        <property>
          <name>m2e.version</name>
        </property>
      </activation>
      <build>
        <directory>${m2BuildDirectory}</directory>
        <plugins>
          <plugin>
            <groupId>org.maven.ide.eclipse</groupId>
            <artifactId>lifecycle-mapping</artifactId>
            <version>0.12.0</version>
            <configuration>
              <mappingId>customizable</mappingId>
              <configurators>
                <configurator id="org.maven.ide.eclipse.jdt.javaConfigurator" />
                <configurator id="org.maven.ide.eclipse.plexus.annotations.plexusConfigurator" />
              </configurators>
              <mojoExecutions>
                <mojoExecution>org.apache.maven.plugins:maven-resources-plugin::</mojoExecution>
              </mojoExecutions>
            </configuration>
          </plugin>
        </plugins>
      </build>
    </profile>
  </profiles>
</project><|MERGE_RESOLUTION|>--- conflicted
+++ resolved
@@ -180,11 +180,7 @@
       <dependency>
         <groupId>org.jenkins-ci.main</groupId>
         <artifactId>remoting</artifactId>
-<<<<<<< HEAD
-        <version>2.62.3</version>
-=======
-        <version>2.60.2-20170112.220817-1</version>
->>>>>>> 5329128d
+        <version>2.62.4-20170112.221459-2</version>
       </dependency>
 
       <dependency>
