/*
 * The MIT License
 * 
 * Copyright (c) 2004-2009, Sun Microsystems, Inc., Kohsuke Kawaguchi
 * 
 * Permission is hereby granted, free of charge, to any person obtaining a copy
 * of this software and associated documentation files (the "Software"), to deal
 * in the Software without restriction, including without limitation the rights
 * to use, copy, modify, merge, publish, distribute, sublicense, and/or sell
 * copies of the Software, and to permit persons to whom the Software is
 * furnished to do so, subject to the following conditions:
 * 
 * The above copyright notice and this permission notice shall be included in
 * all copies or substantial portions of the Software.
 * 
 * THE SOFTWARE IS PROVIDED "AS IS", WITHOUT WARRANTY OF ANY KIND, EXPRESS OR
 * IMPLIED, INCLUDING BUT NOT LIMITED TO THE WARRANTIES OF MERCHANTABILITY,
 * FITNESS FOR A PARTICULAR PURPOSE AND NONINFRINGEMENT. IN NO EVENT SHALL THE
 * AUTHORS OR COPYRIGHT HOLDERS BE LIABLE FOR ANY CLAIM, DAMAGES OR OTHER
 * LIABILITY, WHETHER IN AN ACTION OF CONTRACT, TORT OR OTHERWISE, ARISING FROM,
 * OUT OF OR IN CONNECTION WITH THE SOFTWARE OR THE USE OR OTHER DEALINGS IN
 * THE SOFTWARE.
 */
package hudson.model;

import com.gargoylesoftware.htmlunit.html.DomElement;
import com.gargoylesoftware.htmlunit.html.DomNode;
import com.gargoylesoftware.htmlunit.html.HtmlFileInput;
import com.gargoylesoftware.htmlunit.html.HtmlForm;
import com.gargoylesoftware.htmlunit.html.HtmlPage;
import com.gargoylesoftware.htmlunit.xml.XmlPage;
import hudson.Launcher;
import hudson.matrix.AxisList;
import hudson.matrix.LabelAxis;
import hudson.matrix.MatrixBuild;
import hudson.matrix.MatrixProject;
import hudson.matrix.MatrixRun;
import hudson.matrix.TextAxis;
import hudson.model.Cause.RemoteCause;
import hudson.model.Cause.UserIdCause;
import hudson.model.Queue.BlockedItem;
import hudson.model.Queue.Executable;
import hudson.model.Queue.WaitingItem;
import hudson.model.queue.AbstractQueueTask;
import hudson.model.queue.CauseOfBlockage;
import hudson.model.queue.QueueTaskDispatcher;
import hudson.model.queue.QueueTaskFuture;
import hudson.model.queue.ScheduleResult;
import hudson.model.queue.SubTask;
import hudson.security.ACL;
import hudson.security.AuthorizationMatrixProperty;
import hudson.security.GlobalMatrixAuthorizationStrategy;
import hudson.security.Permission;
import hudson.security.ProjectMatrixAuthorizationStrategy;
import hudson.security.SparseACL;
import hudson.slaves.DumbSlave;
import hudson.slaves.DummyCloudImpl;
import hudson.slaves.NodeProvisionerRule;
import hudson.tasks.Shell;
import hudson.triggers.SCMTrigger.SCMTriggerCause;
import hudson.triggers.TimerTrigger.TimerTriggerCause;
import hudson.util.OneShotEvent;
import hudson.util.XStream2;
import java.io.File;
import java.io.IOException;
import java.util.ArrayList;
import java.util.Arrays;
import java.util.Collections;
import java.util.HashMap;
import java.util.List;
import java.util.Map;
import java.util.Set;
import java.util.concurrent.CancellationException;
import java.util.concurrent.ExecutionException;
import java.util.concurrent.Future;
import java.util.concurrent.TimeUnit;
import java.util.concurrent.TimeoutException;
import java.util.concurrent.atomic.AtomicInteger;
import javax.servlet.ServletException;
import javax.servlet.http.HttpServlet;
import javax.servlet.http.HttpServletRequest;
import javax.servlet.http.HttpServletResponse;
import jenkins.model.Jenkins;
import jenkins.security.QueueItemAuthenticatorConfiguration;
import org.acegisecurity.Authentication;
import org.acegisecurity.GrantedAuthority;
import org.acegisecurity.acls.sid.PrincipalSid;
import org.acegisecurity.providers.UsernamePasswordAuthenticationToken;
import org.apache.commons.fileupload.FileUploadException;
import org.apache.commons.fileupload.disk.DiskFileItemFactory;
import org.apache.commons.fileupload.servlet.ServletFileUpload;
import org.apache.commons.io.FileUtils;
import static org.junit.Assert.*;
import org.junit.Rule;
import org.junit.Test;
import org.jvnet.hudson.test.Issue;
import org.jvnet.hudson.test.JenkinsRule;
import org.jvnet.hudson.test.MockQueueItemAuthenticator;
import org.jvnet.hudson.test.SequenceLock;
import org.jvnet.hudson.test.SleepBuilder;
import org.jvnet.hudson.test.TestBuilder;
import org.jvnet.hudson.test.TestExtension;
import org.mortbay.jetty.Server;
import org.mortbay.jetty.bio.SocketConnector;
import org.mortbay.jetty.servlet.ServletHandler;
import org.mortbay.jetty.servlet.ServletHolder;

/**
 * @author Kohsuke Kawaguchi
 */
public class QueueTest {

    @Rule public JenkinsRule r = new NodeProvisionerRule(-1, 0, 10);

    /**
     * Checks the persistence of queue.
     */
    @Test public void persistence() throws Exception {
        Queue q = r.jenkins.getQueue();

        // prevent execution to push stuff into the queue
        r.jenkins.setNumExecutors(0);
        r.jenkins.setNodes(r.jenkins.getNodes());

        FreeStyleProject testProject = r.createFreeStyleProject("test");
        testProject.scheduleBuild(new UserIdCause());
        q.save();

        System.out.println(FileUtils.readFileToString(new File(r.jenkins.getRootDir(), "queue.xml")));

        assertEquals(1,q.getItems().length);
        q.clear();
        assertEquals(0,q.getItems().length);

        // load the contents back
        q.load();
        assertEquals(1,q.getItems().length);

        // did it bind back to the same object?
        assertSame(q.getItems()[0].task,testProject);        
    }

    /**
     * Can {@link Queue} successfully recover removal?
     */
     @Test public void persistence2() throws Exception {
        Queue q = r.jenkins.getQueue();

        // prevent execution to push stuff into the queue
        r.jenkins.setNumExecutors(0);
        r.jenkins.setNodes(r.jenkins.getNodes());

        FreeStyleProject testProject = r.createFreeStyleProject("test");
        testProject.scheduleBuild(new UserIdCause());
        q.save();

        System.out.println(FileUtils.readFileToString(new File(r.jenkins.getRootDir(), "queue.xml")));

        assertEquals(1,q.getItems().length);
        q.clear();
        assertEquals(0,q.getItems().length);

        // delete the project before loading the queue back
        testProject.delete();
        q.load();
        assertEquals(0,q.getItems().length);
    }

    /**
     * {@link hudson.model.Queue.BlockedItem} is not static. Make sure its persistence doesn't end up re-persisting the whole Queue instance.
     */
    @Test public void persistenceBlockedItem() throws Exception {
        Queue q = r.jenkins.getQueue();
        final SequenceLock seq = new SequenceLock();

        FreeStyleProject p = r.createFreeStyleProject();
        p.getBuildersList().add(new TestBuilder() {
            @Override
            public boolean perform(AbstractBuild<?, ?> build, Launcher launcher, BuildListener listener) throws InterruptedException, IOException {
                seq.phase(0);   // first, we let one build going

                seq.phase(2);
                return true;
            }
        });

        Future<FreeStyleBuild> b1 = p.scheduleBuild2(0);
        seq.phase(1);   // and make sure we have one build under way

        // get another going
        Future<FreeStyleBuild> b2 = p.scheduleBuild2(0);

        q.scheduleMaintenance().get();
        Queue.Item[] items = q.getItems();
        assertEquals(1,items.length);
        assertTrue("Got "+items[0], items[0] instanceof BlockedItem);

        q.save();
    }

    public static final class FileItemPersistenceTestServlet extends HttpServlet {
        private static final long serialVersionUID = 1L;
        @Override protected void doGet(HttpServletRequest req, HttpServletResponse resp) throws ServletException, IOException {
            resp.setContentType("text/html");
            resp.getWriter().println(
                    "<html><body><form action='/' method=post name=main enctype='multipart/form-data'>" +
                    "<input type=file name=test><input type=submit>"+
                    "</form></body></html>"
            );
        }

        @Override protected void doPost(HttpServletRequest req, HttpServletResponse resp) throws ServletException, IOException {
            try {
                ServletFileUpload f = new ServletFileUpload(new DiskFileItemFactory());
                List<?> v = f.parseRequest(req);
                assertEquals(1,v.size());
                XStream2 xs = new XStream2();
                System.out.println(xs.toXML(v.get(0)));
            } catch (FileUploadException e) {
                throw new ServletException(e);
            }
        }
    }

    @Test public void fileItemPersistence() throws Exception {
        // TODO: write a synchronous connector?
        byte[] testData = new byte[1024];
        for( int i=0; i<testData.length; i++ )  testData[i] = (byte)i;


        Server server = new Server();
        SocketConnector connector = new SocketConnector();
        server.addConnector(connector);

        ServletHandler handler = new ServletHandler();
        handler.addServletWithMapping(new ServletHolder(new FileItemPersistenceTestServlet()),"/");
        server.addHandler(handler);

        server.start();

        try {
            JenkinsRule.WebClient wc = r.createWebClient();
            @SuppressWarnings("deprecation")
            HtmlPage p = (HtmlPage) wc.getPage("http://localhost:" + connector.getLocalPort() + '/');
            HtmlForm f = p.getFormByName("main");
            HtmlFileInput input = (HtmlFileInput) f.getInputByName("test");
            input.setData(testData);
            f.submit();
        } finally {
            server.stop();
        }
    }

    @Test public void foldableCauseAction() throws Exception {
        final OneShotEvent buildStarted = new OneShotEvent();
        final OneShotEvent buildShouldComplete = new OneShotEvent();

        r.setQuietPeriod(0);
        FreeStyleProject project = r.createFreeStyleProject();
        // Make build sleep a while so it blocks new builds
        project.getBuildersList().add(new TestBuilder() {
            public boolean perform(AbstractBuild<?, ?> build, Launcher launcher, BuildListener listener) throws InterruptedException, IOException {
                buildStarted.signal();
                buildShouldComplete.block();
                return true;
            }
        });

        // Start one build to block others
        assertTrue(project.scheduleBuild(new UserIdCause()));
        buildStarted.block(); // wait for the build to really start

        // Schedule a new build, and trigger it many ways while it sits in queue
        Future<FreeStyleBuild> fb = project.scheduleBuild2(0, new UserIdCause());
        assertNotNull(fb);
        assertTrue(project.scheduleBuild(new SCMTriggerCause("")));
        assertTrue(project.scheduleBuild(new UserIdCause()));
        assertTrue(project.scheduleBuild(new TimerTriggerCause()));
        assertTrue(project.scheduleBuild(new RemoteCause("1.2.3.4", "test")));
        assertTrue(project.scheduleBuild(new RemoteCause("4.3.2.1", "test")));
        assertTrue(project.scheduleBuild(new SCMTriggerCause("")));
        assertTrue(project.scheduleBuild(new RemoteCause("1.2.3.4", "test")));
        assertTrue(project.scheduleBuild(new RemoteCause("1.2.3.4", "foo")));
        assertTrue(project.scheduleBuild(new SCMTriggerCause("")));
        assertTrue(project.scheduleBuild(new TimerTriggerCause()));

        // Wait for 2nd build to finish
        buildShouldComplete.signal();
        FreeStyleBuild build = fb.get();

        // Make sure proper folding happened.
        CauseAction ca = build.getAction(CauseAction.class);
        assertNotNull(ca);
        StringBuilder causes = new StringBuilder();
        for (Cause c : ca.getCauses()) causes.append(c.getShortDescription() + "\n");
        assertEquals("Build causes should have all items, even duplicates",
                "Started by user SYSTEM\nStarted by an SCM change\n"
                + "Started by user SYSTEM\nStarted by timer\n"
                + "Started by remote host 1.2.3.4 with note: test\n"
                + "Started by remote host 4.3.2.1 with note: test\n"
                + "Started by an SCM change\n"
                + "Started by remote host 1.2.3.4 with note: test\n"
                + "Started by remote host 1.2.3.4 with note: foo\n"
                + "Started by an SCM change\nStarted by timer\n",
                causes.toString());

        // View for build should group duplicates
        JenkinsRule.WebClient wc = r.createWebClient();
        String nl = System.getProperty("line.separator");
        String buildPage = wc.getPage(build, "").asText().replace(nl," ");
        assertTrue("Build page should combine duplicates and show counts: " + buildPage,
                   buildPage.contains("Started by user SYSTEM (2 times) "
                        + "Started by an SCM change (3 times) "
                        + "Started by timer (2 times) "
                        + "Started by remote host 1.2.3.4 with note: test (2 times) "
                        + "Started by remote host 4.3.2.1 with note: test "
                        + "Started by remote host 1.2.3.4 with note: foo"));
    }

    @Issue("JENKINS-8790")
    @Test public void flyweightTasks() throws Exception {
        MatrixProject m = r.createMatrixProject();
        m.addProperty(new ParametersDefinitionProperty(
                new StringParameterDefinition("FOO","value")
        ));
        m.getBuildersList().add(new Shell("sleep 3"));
        m.setAxes(new AxisList(new TextAxis("DoesntMatter", "aaa","bbb")));

        List<Future<MatrixBuild>> futures = new ArrayList<Future<MatrixBuild>>();

        for (int i = 0; i < 3; i++) {
            futures.add(m.scheduleBuild2(0, new UserIdCause(), new ParametersAction(new StringParameterValue("FOO", "value" + i))));
        }

        for (Future<MatrixBuild> f : futures) {
            r.assertBuildStatusSuccess(f);
        }
    }

    @Issue("JENKINS-7291")
    @Test public void flyweightTasksWithoutMasterExecutors() throws Exception {
        DummyCloudImpl cloud = new DummyCloudImpl(r, 0);
        cloud.label = r.jenkins.getLabel("remote");
        r.jenkins.clouds.add(cloud);
        r.jenkins.setNumExecutors(0);
        r.jenkins.setNodes(Collections.<Node>emptyList());
        MatrixProject m = r.createMatrixProject();
        m.setAxes(new AxisList(new LabelAxis("label", Arrays.asList("remote"))));
        MatrixBuild build;
        try {
            build = m.scheduleBuild2(0).get(60, TimeUnit.SECONDS);
        } catch (TimeoutException x) {
            throw (AssertionError) new AssertionError(r.jenkins.getQueue().getApproximateItemsQuickly().toString()).initCause(x);
        }
        r.assertBuildStatusSuccess(build);
        assertEquals("", build.getBuiltOnStr());
        List<MatrixRun> runs = build.getRuns();
        assertEquals(1, runs.size());
        assertEquals("slave0", runs.get(0).getBuiltOnStr());
    }
    
    @Issue("JENKINS-10944")
    @Test public void flyweightTasksBlockedByShutdown() throws Exception {
        r.jenkins.doQuietDown(true, 0);
        AtomicInteger cnt = new AtomicInteger();
        TestFlyweightTask task = new TestFlyweightTask(cnt, null);
        assertTrue(Queue.isBlockedByShutdown(task));
        r.jenkins.getQueue().schedule2(task, 0);
        r.jenkins.getQueue().maintain();
        r.jenkins.doCancelQuietDown();
        assertFalse(Queue.isBlockedByShutdown(task));
        r.waitUntilNoActivity();
        assertEquals(1, cnt.get());
        assert task.exec instanceof OneOffExecutor : task.exec;
    }

    @Issue("JENKINS-24519")
    @Test public void flyweightTasksBlockedBySlave() throws Exception {
        Label label = Label.get("myslave");
        AtomicInteger cnt = new AtomicInteger();
        TestFlyweightTask task = new TestFlyweightTask(cnt, label);
        r.jenkins.getQueue().schedule2(task, 0);
        r.jenkins.getQueue().maintain();
        r.createSlave(label);
        r.waitUntilNoActivity();
        assertEquals(1, cnt.get());
        assert task.exec instanceof OneOffExecutor : task.exec;
    }

    private static class TestFlyweightTask extends TestTask implements Queue.FlyweightTask {
        Executor exec;
        private final Label assignedLabel;
        TestFlyweightTask(AtomicInteger cnt, Label assignedLabel) {
            super(cnt);
            this.assignedLabel = assignedLabel;
        }
        @Override protected void doRun() {
            exec = Executor.currentExecutor();
        }
        @Override public Label getAssignedLabel() {
            return assignedLabel;
        }
    }

     @Test public void taskEquality() throws Exception {
        AtomicInteger cnt = new AtomicInteger();
        ScheduleResult result = r.jenkins.getQueue().schedule2(new TestTask(cnt), 0);
        assertTrue(result.isCreated());
        WaitingItem item = result.getCreateItem();
        assertFalse(r.jenkins.getQueue().schedule2(new TestTask(cnt), 0).isCreated());
        item.getFuture().get();
        r.waitUntilNoActivity();
        assertEquals(1, cnt.get());
    }
    private static class TestTask extends AbstractQueueTask {
        private final AtomicInteger cnt;
        TestTask(AtomicInteger cnt) {
            this.cnt = cnt;
        }
        @Override public boolean equals(Object o) {
            return o instanceof TestTask && cnt == ((TestTask) o).cnt;
        }
        @Override public int hashCode() {
            return cnt.hashCode();
        }
        @Override public boolean isBuildBlocked() {return false;}
        @Override public String getWhyBlocked() {return null;}
        @Override public String getName() {return "test";}
        @Override public String getFullDisplayName() {return "Test";}
        @Override public void checkAbortPermission() {}
        @Override public boolean hasAbortPermission() {return true;}
        @Override public String getUrl() {return "test/";}
        @Override public String getDisplayName() {return "Test";}
        @Override public Label getAssignedLabel() {return null;}
        @Override public Node getLastBuiltOn() {return null;}
        @Override public long getEstimatedDuration() {return -1;}
        @Override public ResourceList getResourceList() {return new ResourceList();}
        protected void doRun() {}
        @Override public Executable createExecutable() throws IOException {
            return new Executable() {
                @Override public SubTask getParent() {return TestTask.this;}
                @Override public long getEstimatedDuration() {return -1;}
                @Override public void run() {
                    doRun();
                    cnt.incrementAndGet();
                }
            };
        }
    }

    @Test public void waitForStart() throws Exception {
        final OneShotEvent ev = new OneShotEvent();
        FreeStyleProject p = r.createFreeStyleProject();
        p.getBuildersList().add(new TestBuilder() {
            @Override
            public boolean perform(AbstractBuild<?, ?> build, Launcher launcher, BuildListener listener) throws InterruptedException, IOException {
                ev.block();
                return true;
            }
        });

        QueueTaskFuture<FreeStyleBuild> v = p.scheduleBuild2(0);
        FreeStyleBuild b = v.waitForStart();
        assertEquals(1,b.getNumber());
        assertTrue(b.isBuilding());
        assertSame(p, b.getProject());

        ev.signal();    // let the build complete
        FreeStyleBuild b2 = r.assertBuildStatusSuccess(v);
        assertSame(b, b2);
    }

    /**
     * Make sure that the running build actually carries an credential.
     */
    @Test public void accessControl() throws Exception {
        r.configureUserRealm();
        FreeStyleProject p = r.createFreeStyleProject();
        QueueItemAuthenticatorConfiguration.get().getAuthenticators().add(new MockQueueItemAuthenticator(Collections.singletonMap(p.getFullName(), alice)));
        p.getBuildersList().add(new TestBuilder() {
            @Override
            public boolean perform(AbstractBuild<?, ?> build, Launcher launcher, BuildListener listener) throws InterruptedException, IOException {
                assertEquals(alice,Jenkins.getAuthentication());
                return true;
            }
        });
        r.assertBuildStatusSuccess(p.scheduleBuild2(0));
    }

    private static Authentication alice = new UsernamePasswordAuthenticationToken("alice","alice",new GrantedAuthority[0]);


    /**
     * Make sure that the slave assignment honors the permissions.
     *
     * We do this test by letting a build run twice to determine its natural home,
     * and then introduce a security restriction to prohibit that.
     */
    @Test public void permissionSensitiveSlaveAllocations() throws Exception {
        r.jenkins.setNumExecutors(0); // restrict builds to those slaves
        DumbSlave s1 = r.createSlave();
        DumbSlave s2 = r.createSlave();

        r.configureUserRealm();
        FreeStyleProject p = r.createFreeStyleProject();
        QueueItemAuthenticatorConfiguration.get().getAuthenticators().add(new MockQueueItemAuthenticator(Collections.singletonMap(p.getFullName(), alice)));
        p.getBuildersList().add(new TestBuilder() {
            @Override
            public boolean perform(AbstractBuild<?, ?> build, Launcher launcher, BuildListener listener) throws InterruptedException, IOException {
                assertEquals(alice,Jenkins.getAuthentication());
                return true;
            }
        });

        final FreeStyleBuild b1 = r.assertBuildStatusSuccess(p.scheduleBuild2(0));
        final FreeStyleBuild b2 = r.assertBuildStatusSuccess(p.scheduleBuild2(0));

        // scheduling algorithm would prefer running the same job on the same node
        // kutzi: 'prefer' != 'enforce', therefore disabled this assertion: assertSame(b1.getBuiltOn(),b2.getBuiltOn());

        // ACL that allow anyone to do anything except Alice can't build.
        final SparseACL aliceCantBuild = new SparseACL(null);
        aliceCantBuild.add(new PrincipalSid(alice), Computer.BUILD, false);
        aliceCantBuild.add(new PrincipalSid("anonymous"), Jenkins.ADMINISTER, true);

        GlobalMatrixAuthorizationStrategy auth = new GlobalMatrixAuthorizationStrategy() {
            @Override
            public ACL getACL(Node node) {
                if (node==b1.getBuiltOn())
                    return aliceCantBuild;
                return super.getACL(node);
            }
        };
        auth.add(Jenkins.ADMINISTER,"anonymous");
        r.jenkins.setAuthorizationStrategy(auth);

        // now that we prohibit alice to do a build on the same node, the build should run elsewhere
        for (int i=0; i<3; i++) {
            FreeStyleBuild b3 = r.assertBuildStatusSuccess(p.scheduleBuild2(0));
            assertNotSame(b3.getBuiltOnStr(), b1.getBuiltOnStr());
        }
    }

    @Test public void pendingsConsistenceAfterErrorDuringMaintain() throws IOException, ExecutionException, InterruptedException{
        FreeStyleProject project1 = r.createFreeStyleProject();
        FreeStyleProject project2 = r.createFreeStyleProject();
        TopLevelItemDescriptor descriptor = new TopLevelItemDescriptor(FreeStyleProject.class){
         @Override
            public FreeStyleProject newInstance(ItemGroup parent, String name) {
                return (FreeStyleProject) new FreeStyleProject(parent,name){
                     @Override
                    public Label getAssignedLabel(){
                        throw new IllegalArgumentException("Test exception"); //cause dead of executor
                    }   
                     
                    @Override
                     public void save(){
                         //do not need save
                     }
            };
        }

            @Override
            public String getDisplayName() {
                return "simulate-error";
            }
        };
        FreeStyleProject projectError = (FreeStyleProject) r.jenkins.createProject(descriptor, "throw-error");
        project1.setAssignedLabel(r.jenkins.getSelfLabel());
        project2.setAssignedLabel(r.jenkins.getSelfLabel());
        project1.getBuildersList().add(new Shell("sleep 2"));
        project1.scheduleBuild2(0);
        QueueTaskFuture<FreeStyleBuild> v = project2.scheduleBuild2(0);
        projectError.scheduleBuild2(0);
        Executor e = r.jenkins.toComputer().getExecutors().get(0);
        Thread.sleep(2000);
        while(project2.getLastBuild()==null){
             if(!e.isAlive()){
                    break; // executor is dead due to exception
             }
             if(e.isIdle()){
                 assertTrue("Node went to idle before project had" + project2.getDisplayName() + " been started", v.isDone());   
             }
                Thread.sleep(1000);
        }
        if(project2.getLastBuild()!=null)
            return;
        Queue.getInstance().cancel(projectError); // cancel job which cause dead of executor
        e.doYank(); //restart executor
        while(!e.isIdle()){ //executor should take project2 from queue
            Thread.sleep(1000); 
        }
        //project2 should not be in pendings
        List<Queue.BuildableItem> items = Queue.getInstance().getPendingItems();
        for(Queue.BuildableItem item : items){
            assertFalse("Project " + project2.getDisplayName() + " stuck in pendings",item.task.getName().equals(project2.getName())); 
        }
    }
    
     @Test public void cancelInQueue() throws Exception
    {
        // parepare an offline slave.
        DumbSlave slave = r.createOnlineSlave();
        assertFalse(slave.toComputer().isOffline());
        slave.toComputer().disconnect(null).get();
        assertTrue(slave.toComputer().isOffline());
        
        FreeStyleProject p = r.createFreeStyleProject();
        p.setAssignedNode(slave);
        
        QueueTaskFuture<FreeStyleBuild> f = p.scheduleBuild2(0);
        try {
            f.get(3, TimeUnit.SECONDS);
            fail("Should time out (as the slave is offline).");
        } catch (TimeoutException e) {
        }
        
        Queue.Item item = Queue.getInstance().getItem(p);
        assertNotNull(item);
        Queue.getInstance().doCancelItem(item.id);
        assertNull(Queue.getInstance().getItem(p));
        
        try {
            f.get(10, TimeUnit.SECONDS);
            fail("Should not get (as it is cancelled).");
        } catch (CancellationException e) {
        }
    }

    @Test
    public void queueApiOutputShouldBeFilteredByUserPermission() throws Exception {

        r.jenkins.setSecurityRealm(r.createDummySecurityRealm());
        ProjectMatrixAuthorizationStrategy str = new ProjectMatrixAuthorizationStrategy();
        str.add(Jenkins.READ, "bob");
        str.add(Jenkins.READ, "alice");
        str.add(Jenkins.READ, "james");
        r.jenkins.setAuthorizationStrategy(str);

        FreeStyleProject project = r.createFreeStyleProject("project");

        Map<Permission, Set<String>> permissions = new HashMap<Permission, Set<String>>();
        permissions.put(Item.READ, Collections.singleton("bob"));
        permissions.put(Item.DISCOVER, Collections.singleton("james"));
        AuthorizationMatrixProperty prop1 = new AuthorizationMatrixProperty(permissions);
        project.addProperty(prop1);
        project.getBuildersList().add(new SleepBuilder(10));
        project.scheduleBuild2(0);

        JenkinsRule.WebClient webClient = r.createWebClient();
        webClient.login("bob", "bob");
        XmlPage p = webClient.goToXml("queue/api/xml");

        //bob has permission on the project and will be able to see it in the queue together with information such as the URL and the name.
        for (DomNode element: p.getFirstChild().getFirstChild().getChildNodes()){
            if(element.getNodeName().equals("task")){
                assertEquals(((DomElement)element).getElementsByTagName("name").size(),1);
                assertEquals(((DomElement) element).getElementsByTagName("name").item(0).getFirstChild().toString(), "project");
                assertEquals(((DomElement)element).getElementsByTagName("url").size(),1);
            }
        }
<<<<<<< HEAD
        webClient = r.createWebClient();
        webClient.login("alice");
        XmlPage p2 = webClient.goToXml("/queue/api/xml");
        //alice does not have permission on the project and will not see it in the queue.
        assertEquals("<queue></queue>", p2.getContent());

        webClient = r.createWebClient();
        webClient.login("james");
        XmlPage p3 = webClient.goToXml("/queue/api/xml");
=======
        WebClient webClient2 = new WebClient();
        webClient2.login("alice");
        XmlPage p2 = webClient2.goToXml("queue/api/xml");
        //alice does not have permission on the project and will not see it in the queue.
        assertEquals("<queue></queue>", p2.getContent());

        WebClient webClient3 = new WebClient();
        webClient3.login("james");
        XmlPage p3 = webClient3.goToXml("queue/api/xml");
>>>>>>> 574a0e7a
        //james has DISCOVER permission on the project and will only be able to see the task name.
        assertEquals("<queue><discoverableItem><task><name>project</name></task></discoverableItem></queue>",
                p3.getContent());

    }

    //we force the project not to be executed so that it stays in the queue
    @TestExtension("queueApiOutputShouldBeFilteredByUserPermission")
    public static class MyQueueTaskDispatcher extends QueueTaskDispatcher {
        @Override
        public CauseOfBlockage canTake(Node node, Queue.BuildableItem item) {
            return new CauseOfBlockage() {
                @Override
                public String getShortDescription() {
                    return "blocked by canTake";
                }
            };
        }
    }
}<|MERGE_RESOLUTION|>--- conflicted
+++ resolved
@@ -659,27 +659,15 @@
                 assertEquals(((DomElement)element).getElementsByTagName("url").size(),1);
             }
         }
-<<<<<<< HEAD
         webClient = r.createWebClient();
         webClient.login("alice");
-        XmlPage p2 = webClient.goToXml("/queue/api/xml");
+        XmlPage p2 = webClient.goToXml("queue/api/xml");
         //alice does not have permission on the project and will not see it in the queue.
         assertEquals("<queue></queue>", p2.getContent());
 
         webClient = r.createWebClient();
         webClient.login("james");
-        XmlPage p3 = webClient.goToXml("/queue/api/xml");
-=======
-        WebClient webClient2 = new WebClient();
-        webClient2.login("alice");
-        XmlPage p2 = webClient2.goToXml("queue/api/xml");
-        //alice does not have permission on the project and will not see it in the queue.
-        assertEquals("<queue></queue>", p2.getContent());
-
-        WebClient webClient3 = new WebClient();
-        webClient3.login("james");
-        XmlPage p3 = webClient3.goToXml("queue/api/xml");
->>>>>>> 574a0e7a
+        XmlPage p3 = webClient.goToXml("queue/api/xml");
         //james has DISCOVER permission on the project and will only be able to see the task name.
         assertEquals("<queue><discoverableItem><task><name>project</name></task></discoverableItem></queue>",
                 p3.getContent());
